-- Component
-- Stephen Leitnick
-- July 25, 2020

--[[

	Component.Auto(folder)
		-> Create components automatically from descendant modules of this folder
		-> Each module must have a '.Tag' string property
		-> Each module optionally can have '.RenderPriority' number property

	component = Component.FromTag(tag)
		-> Retrieves an existing component from the tag name

	component = Component.new(tag, class [, renderPriority])
		-> Creates a new component from the tag name, class module, and optional render priority

	component:GetAll()
	component:GetFromInstance(instance)
	component:GetFromID(id)
	component:Filter(filterFunc)
	component:WaitFor(instanceOrName)
	component:Destroy()

	component.Added(obj)
	component.Removed(obj)

	-----------------------------------------------------------------------

	A component class must look something like this:

		-- DEFINE
		local MyComponent = {}
		MyComponent.__index = MyComponent

		-- CONSTRUCTOR
		function MyComponent.new(instance)
			local self = setmetatable({}, MyComponent)
			return self
		end

		-- FIELDS AFTER CONSTRUCTOR COMPLETES
		MyComponent.Instance: Instance

		-- OPTIONAL LIFECYCLE HOOKS
		function MyComponent:Init() end                     -> Called right after constructor
		function MyComponent:Deinit() end                   -> Called right before deconstructor
		function MyComponent:HeartbeatUpdate(dt) ... end    -> Updates every heartbeat
		function MyComponent:SteppedUpdate(dt) ... end      -> Updates every physics step
		function MyComponent:RenderUpdate(dt) ... end       -> Updates every render step

		-- DESTRUCTOR
		function MyComponent:Destroy()
		end


	A component is then registered like so:
		
		local Component = require(Knit.Util.Component)
		local MyComponent = require(somewhere.MyComponent)
		local tag = "MyComponent"

		local myComponent = Component.new(tag, MyComponent)


	Components can be listened and queried:

		myComponent.Added:Connect(function(instanceOfComponent)
			-- New MyComponent constructed
		end)

		myComponent.Removed:Connect(function(instanceOfComponent)
			-- New MyComponent deconstructed
		end)

--]]


local Maid = require(script.Parent.Maid)
local Signal = require(script.Parent.Signal)
local Promise = require(script.Parent.Promise)
local Thread = require(script.Parent.Thread)
local TableUtil = require(script.Parent.TableUtil)
local CollectionService = game:GetService("CollectionService")
local RunService = game:GetService("RunService")
local Players = game:GetService("Players")

local IS_SERVER = RunService:IsServer()
local DEFAULT_WAIT_FOR_TIMEOUT = 60
<<<<<<< HEAD
=======
local ATTRIBUTE_ID_NAME = "ComponentServerId"
>>>>>>> 62151fa9

-- Components will only work on instances parented under these descendants:
local DESCENDANT_WHITELIST = {workspace, Players}

local Component = {}
Component.__index = Component

local componentsByTag = {}


local function FastRemove(tbl, i)
	local n = #tbl
	tbl[i] = tbl[n]
	tbl[n] = nil
end


local function IsDescendantOfWhitelist(instance)
	for _,v in ipairs(DESCENDANT_WHITELIST) do
		if (instance:IsDescendantOf(v)) then
			return true
		end
	end
	return false
end


function Component.FromTag(tag)
	return componentsByTag[tag]
end


function Component.Auto(folder)
	local function Setup(moduleScript)
		local m = require(moduleScript)
		assert(type(m) == "table", "Expected table for component")
		assert(type(m.Tag) == "string", "Expected .Tag property")
		Component.new(m.Tag, m, m.RenderPriority)
	end
	for _,v in ipairs(folder:GetDescendants()) do
		if (v:IsA("ModuleScript")) then
			Setup(v)
		end
	end
	folder.DescendantAdded:Connect(function(v)
		if (v:IsA("ModuleScript")) then
			Setup(v)
		end
	end)
end


function Component.new(tag, class, renderPriority)

	assert(type(tag) == "string", "Argument #1 (tag) should be a string; got " .. type(tag))
	assert(type(class) == "table", "Argument #2 (class) should be a table; got " .. type(class))
	assert(type(class.new) == "function", "Class must contain a .new constructor function")
	assert(type(class.Destroy) == "function", "Class must contain a :Destroy function")
	assert(componentsByTag[tag] == nil, "Component already bound to this tag")

	local self = setmetatable({}, Component)

	self.Added = Signal.new()
	self.Removed = Signal.new()

	self._maid = Maid.new()
	self._lifecycleMaid = Maid.new()
	self._tag = tag
	self._class = class
	self._objects = {}
	self._instancesToObjects = {}
	self._hasHeartbeatUpdate = (type(class.HeartbeatUpdate) == "function")
	self._hasSteppedUpdate = (type(class.SteppedUpdate) == "function")
	self._hasRenderUpdate = (type(class.RenderUpdate) == "function")
	self._hasInit = (type(class.Init) == "function")
	self._hasDeinit = (type(class.Deinit) == "function")
	self._renderPriority = renderPriority or Enum.RenderPriority.Last.Value
	self._lifecycle = false
	self._nextId = 0

	self._maid:GiveTask(CollectionService:GetInstanceAddedSignal(tag):Connect(function(instance)
		if (IsDescendantOfWhitelist(instance)) then
			self:_instanceAdded(instance)
		end
	end))

	self._maid:GiveTask(CollectionService:GetInstanceRemovedSignal(tag):Connect(function(instance)
		self:_instanceRemoved(instance)
	end))

	self._maid:GiveTask(self._lifecycleMaid)

	do
		local b = Instance.new("BindableEvent")
		for _,instance in ipairs(CollectionService:GetTagged(tag)) do
			if (IsDescendantOfWhitelist(instance)) then
				local c = b.Event:Connect(function()
					self:_instanceAdded(instance)
				end)
				b:Fire()
				c:Disconnect()
			end
		end
		b:Destroy()
	end

	componentsByTag[tag] = self
	self._maid:GiveTask(function()
		componentsByTag[tag] = nil
	end)

	return self

end


function Component:_startHeartbeatUpdate()
	local all = self._objects
	self._heartbeatUpdate = RunService.Heartbeat:Connect(function(dt)
		for _,v in ipairs(all) do
			v:HeartbeatUpdate(dt)
		end
	end)
	self._lifecycleMaid:GiveTask(self._heartbeatUpdate)
end


function Component:_startSteppedUpdate()
	local all = self._objects
	self._steppedUpdate = RunService.Stepped:Connect(function(_, dt)
		for _,v in ipairs(all) do
			v:SteppedUpdate(dt)
		end
	end)
	self._lifecycleMaid:GiveTask(self._steppedUpdate)
end


function Component:_startRenderUpdate()
	local all = self._objects
	self._renderName = (self._tag .. "RenderUpdate")
	RunService:BindToRenderStep(self._renderName, self._renderPriority, function(dt)
		for _,v in ipairs(all) do
			v:RenderUpdate(dt)
		end
	end)
	self._lifecycleMaid:GiveTask(function()
		RunService:UnbindFromRenderStep(self._renderName)
	end)
end


function Component:_startLifecycle()
	self._lifecycle = true
	if (self._hasHeartbeatUpdate) then
		self:_startHeartbeatUpdate()
	end
	if (self._hasSteppedUpdate) then
		self:_startSteppedUpdate()
	end
	if (self._hasRenderUpdate) then
		self:_startRenderUpdate()
	end
end


function Component:_stopLifecycle()
	self._lifecycle = false
	self._lifecycleMaid:DoCleaning()
end


function Component:_instanceAdded(instance)
	if (self._instancesToObjects[instance]) then return end
	if (not self._lifecycle) then
		self:_startLifecycle()
	end
	self._nextId = (self._nextId + 1)
	local id = (self._tag .. tostring(self._nextId))
	if (IS_SERVER) then
		instance:SetAttribute(ATTRIBUTE_ID_NAME, id)
	end
	local obj = self._class.new(instance)
	obj.Instance = instance
	obj._id = id
	self._instancesToObjects[instance] = obj
	table.insert(self._objects, obj)
	if (self._hasInit) then
		Thread.Spawn(function()
			if (self._instancesToObjects[instance] ~= obj) then return end
			obj:Init()
		end)
	end
	self.Added:Fire(obj)
	return obj
end


function Component:_instanceRemoved(instance)
	self._instancesToObjects[instance] = nil
	for i,obj in ipairs(self._objects) do
		if (obj.Instance == instance) then
			if (self._hasDeinit) then
				obj:Deinit()
			end
			if (IS_SERVER and instance.Parent and instance:GetAttribute(ATTRIBUTE_ID_NAME) ~= nil) then
				instance:SetAttribute(ATTRIBUTE_ID_NAME, nil)
			end
			self.Removed:Fire(obj)
			obj:Destroy()
			obj._destroyed = true
			FastRemove(self._objects, i)
			break
		end
	end
	if (#self._objects == 0 and self._lifecycle) then
		self:_stopLifecycle()
	end
end


function Component:GetAll()
	return TableUtil.CopyShallow(self._objects)
end


function Component:GetFromInstance(instance)
	return self._instancesToObjects[instance]
end


function Component:GetFromID(id)
	for _,v in ipairs(self._objects) do
		if (v._id == id) then
			return v
		end
	end
	return nil
end


function Component:Filter(filterFunc)
	return TableUtil.Filter(self._objects, filterFunc)
end


function Component:WaitFor(instance, timeout)
	local isName = (type(instance) == "string")
	local function IsInstanceValid(obj)
<<<<<<< HEAD
		return ((isName and obj._instance.Name == instance) or ((not isName) and obj._instance == instance))
=======
		return ((isName and obj.Instance.Name == instance) or ((not isName) and obj.Instance == instance))
>>>>>>> 62151fa9
	end
	for _,obj in ipairs(self._objects) do
		if (IsInstanceValid(obj)) then
			return Promise.resolve(obj)
		end
	end
	local lastObj = nil
	return Promise.FromEvent(self.Added, function(obj)
		lastObj = obj
		return IsInstanceValid(obj)
	end):Then(function()
		return lastObj
	end):Timeout(timeout or DEFAULT_WAIT_FOR_TIMEOUT)
end


function Component:Destroy()
	self._maid:Destroy()
end


return Component<|MERGE_RESOLUTION|>--- conflicted
+++ resolved
@@ -87,10 +87,7 @@
 
 local IS_SERVER = RunService:IsServer()
 local DEFAULT_WAIT_FOR_TIMEOUT = 60
-<<<<<<< HEAD
-=======
 local ATTRIBUTE_ID_NAME = "ComponentServerId"
->>>>>>> 62151fa9
 
 -- Components will only work on instances parented under these descendants:
 local DESCENDANT_WHITELIST = {workspace, Players}
@@ -340,11 +337,7 @@
 function Component:WaitFor(instance, timeout)
 	local isName = (type(instance) == "string")
 	local function IsInstanceValid(obj)
-<<<<<<< HEAD
-		return ((isName and obj._instance.Name == instance) or ((not isName) and obj._instance == instance))
-=======
 		return ((isName and obj.Instance.Name == instance) or ((not isName) and obj.Instance == instance))
->>>>>>> 62151fa9
 	end
 	for _,obj in ipairs(self._objects) do
 		if (IsInstanceValid(obj)) then
