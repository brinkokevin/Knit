-- Maid
-- Author: Quenty
-- Source: https://github.com/Quenty/NevermoreEngine/blob/version2/Modules/Shared/Events/Maid.lua
-- License: MIT (https://github.com/Quenty/NevermoreEngine/blob/version2/LICENSE.md)
-- This module has been modified for use in AeroGameFramework

--[[

	maid = Maid.new()

	maid:GiveTask(task)
		> task is an event connection, function, or instance/table with a 'Destroy' method
<<<<<<< HEAD
=======

	maid:GivePromise(promise)
		> Give the maid a promise as a task, which will call 'promise:Cancel()' on cleanup
>>>>>>> 62151fa9
	
	maid:DoCleaning()
		> Alias for Destroy
	
	maid:Destroy()
		> Goes through each task & disconnects events, destroys instances, and calls functions

--]]

local Promise = require(script.Parent.Promise)


local Maid = {}
Maid.ClassName = "Maid"


function Maid.new()
	local self = setmetatable({
		_tasks = {};
	}, Maid)
	return self
end


--- Returns Maid[key] if not part of Maid metatable
-- @return Maid[key] value
function Maid:__index(index)
	if (Maid[index]) then
		return Maid[index]
	else
		return self._tasks[index]
	end
end


--- Add a task to clean up
-- @usage
-- Maid[key] = (function)         Adds a task to perform
-- Maid[key] = (event connection) Manages an event connection
-- Maid[key] = (Maid)             Maids can act as an event connection, allowing a Maid to have other maids to clean up.
-- Maid[key] = (Object)           Maids can cleanup objects with a `Destroy` method
-- Maid[key] = nil                Removes a named task. If the task is an event, it is disconnected. If it is an object,
--                                it is destroyed.
function Maid:__newindex(index, newTask)
	if (Maid[index] ~= nil) then
		error(("'%s' is reserved"):format(tostring(index)), 2)
	end

	local tasks = self._tasks
	local oldTask = tasks[index]
	tasks[index] = newTask

	if (oldTask) then
		if (type(oldTask) == "function") then
			oldTask()
		elseif (typeof(oldTask) == "RBXScriptConnection") then
			oldTask:Disconnect()
		elseif (oldTask.Destroy) then
			oldTask:Destroy()
		elseif (Promise.Is(oldTask)) then
			oldTask:Cancel()
		end
	end
end


--- Same as indexing, but uses an incremented number as a key.
-- @param task An item to clean
-- @treturn number taskId
function Maid:GiveTask(task)
	assert(task, "Task cannot be false or nil")

	local taskId = (#self._tasks + 1)
	self[taskId] = task

	if (type(task) == "table" and (not task.Destroy) and (not Promise.Is(task))) then
		warn("[Maid.GiveTask] - Gave table task without .Destroy\n\n" .. debug.traceback())
	end

	return taskId
end


<<<<<<< HEAD
=======
function Maid:GivePromise(promise)
	assert(Promise.Is(promise), "Expected promise")
	if (promise:GetStatus() ~= Promise.Status.Started) then
		return promise
	end
	local newPromise = Promise.Resolve(promise)
	local id = self:GiveTask(newPromise)
	newPromise:Finally(function()
		self[id] = nil
	end)
	return newPromise
end


>>>>>>> 62151fa9
--- Cleans up all tasks.
-- @alias Destroy
function Maid:DoCleaning()
	local tasks = self._tasks

	-- Disconnect all events first as we know this is safe
	for index, task in pairs(tasks) do
		if (typeof(task) == "RBXScriptConnection") then
			tasks[index] = nil
			task:Disconnect()
		end
	end

	-- Clear out tasks table completely, even if clean up tasks add more tasks to the maid
	local index, task = next(tasks)
	while (task ~= nil) do
		tasks[index] = nil
		if (type(task) == "function") then
			task()
		elseif (typeof(task) == "RBXScriptConnection") then
			task:Disconnect()
		elseif (task.Destroy) then
			task:Destroy()
		end
		index, task = next(tasks)
	end
end


--- Alias for DoCleaning()
-- @function Destroy
Maid.Destroy = Maid.DoCleaning

return Maid<|MERGE_RESOLUTION|>--- conflicted
+++ resolved
@@ -10,12 +10,9 @@
 
 	maid:GiveTask(task)
 		> task is an event connection, function, or instance/table with a 'Destroy' method
-<<<<<<< HEAD
-=======
 
 	maid:GivePromise(promise)
 		> Give the maid a promise as a task, which will call 'promise:Cancel()' on cleanup
->>>>>>> 62151fa9
 	
 	maid:DoCleaning()
 		> Alias for Destroy
@@ -99,8 +96,6 @@
 end
 
 
-<<<<<<< HEAD
-=======
 function Maid:GivePromise(promise)
 	assert(Promise.Is(promise), "Expected promise")
 	if (promise:GetStatus() ~= Promise.Status.Started) then
@@ -115,7 +110,6 @@
 end
 
 
->>>>>>> 62151fa9
 --- Cleans up all tasks.
 -- @alias Destroy
 function Maid:DoCleaning()
